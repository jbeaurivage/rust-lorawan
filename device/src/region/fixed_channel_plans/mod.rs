--- conflicted
+++ resolved
@@ -102,9 +102,10 @@
         &mut self,
         rng: &mut RNG,
         datarate: DR,
-<<<<<<< HEAD
         _frame: &Frame,
-    ) -> Result<(Datarate, u32), GetRandomError> {
+    ) -> Result<(Datarate, u32), RngBufferEmpty> {
+        let random_number = rng.get_random()?;
+
         // There is no distinction between join and data frames in the TX frequency selection process.
         //
         // Either all channels are enabled when creating a new `Configuration`, or they are selectively
@@ -115,66 +116,24 @@
         // If the datarate bandwidth is 500 kHz, we must use channels 64-71
         // else, we must use 0-63
         let datarate = F::datarates()[datarate as usize].clone().unwrap();
-        if datarate.bandwidth == Bandwidth::_500KHz {
-            let mut channel = (rng.get_random()? & 0b111) as u8;
-            // keep selecting a random channel until we find one that is enabled
-            while !self.channel_mask.is_enabled(channel.into()).unwrap() {
-                channel = (rng.get_random()? & 0b111) as u8;
-            }
-            self.last_tx_channel = channel;
-            Ok((datarate, F::uplink_channels()[(64 + channel) as usize]))
+        let enabled_channels = self.channel_mask.as_vec();
+        let mut channel_list = heapless::Vec::<u8, 64>::new();
+
+        let channel_filter = if datarate.bandwidth == Bandwidth::_500KHz {
+            |c: &&u8| **c >= 64 && **c < 72
         } else {
-            let mut channel = (rng.get_random()? & 0b111111) as u8;
-            // keep selecting a random channel until we find one that is enabled
-            while !self.channel_mask.is_enabled(channel.into()).unwrap() {
-                channel = (rng.get_random()? & 0b111111) as u8;
-=======
-        frame: &Frame,
-    ) -> Result<(Datarate, u32), RngBufferEmpty> {
-        let random_number = rng.get_random()?;
+            |c: &&u8| **c < 64
+        };
 
-        match frame {
-            Frame::Join => {
-                // Right now, we only select one of the random 64 channels that are 125 kHz
-                // TODO: randomly select from all 72 channels including the 500 kHz channels
-                let channel = (random_number & 0b111111_u32) as u8;
-                self.last_tx_channel = channel;
-                // For the join frame, the randomly selected channel dictates the datarate
-                // When TODO above is implemented, this does not require changes
-                let datarate = if channel > 64 { DR::_4 } else { DR::_0 };
-                Ok((
-                    F::datarates()[datarate as usize].clone().unwrap(),
-                    F::uplink_channels()[channel as usize],
-                ))
-            }
-            Frame::Data => {
-                // For the data frame, the datarate impacts which channel sets we can choose from.
-                // If the datarate bandwidth is 500 kHz, we must use channels 64-71
-                // else, we must use 0-63
-                let datarate = F::datarates()[datarate as usize].clone().unwrap();
-                let enabled_channels = self.channel_mask.as_vec();
-                let mut channel_list = heapless::Vec::<u8, 64>::new();
+        for channel in enabled_channels.iter().filter(channel_filter) {
+            channel_list.push(*channel).unwrap();
+        }
 
-                let channel_filter = if datarate.bandwidth == Bandwidth::_500KHz {
-                    |c: &&u8| **c >= 64 && **c < 72
-                } else {
-                    |c: &&u8| **c < 64
-                };
+        let list_length = channel_list.len();
+        let channel = channel_list[random_number % list_length];
 
-                for channel in enabled_channels.iter().filter(channel_filter) {
-                    channel_list.push(*channel).unwrap();
-                }
-
-                let list_length = channel_list.len();
-                let channel = channel_list[random_number % list_length];
-
-                self.last_tx_channel = channel;
-                Ok((datarate, F::uplink_channels()[channel as usize]))
->>>>>>> 1c5b3ec4
-            }
-            self.last_tx_channel = channel;
-            Ok((datarate, F::uplink_channels()[channel as usize]))
-        }
+        self.last_tx_channel = channel;
+        Ok((datarate, F::uplink_channels()[channel as usize]))
     }
 
     fn get_rx_frequency(&self, _frame: &Frame, window: &Window) -> u32 {
